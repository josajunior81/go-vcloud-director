--- conflicted
+++ resolved
@@ -13,15 +13,10 @@
 
 type CatalogItem struct {
 	CatalogItem *types.CatalogItem
-	c           Client
+	c           *Client
 }
 
-<<<<<<< HEAD
-// NewCatalogItem creates a new client catalog item
-func NewCatalogItem(c Client) *CatalogItem {
-=======
 func NewCatalogItem(c *Client) *CatalogItem {
->>>>>>> bc10bc63
 	return &CatalogItem{
 		CatalogItem: new(types.CatalogItem),
 		c:           c,
@@ -35,13 +30,9 @@
 		return VAppTemplate{}, fmt.Errorf("error decoding catalogitem response: %s", err)
 	}
 
-	req := ci.c.NewRequest(map[string]string{}, "GET", url, nil)
+	req := ci.c.NewRequest(map[string]string{}, "GET", *url, nil)
 
-<<<<<<< HEAD
-	resp, err := checkResp(ci.c.DoHTTP(req))
-=======
 	resp, err := checkResp(ci.c.Http.Do(req))
->>>>>>> bc10bc63
 	if err != nil {
 		return VAppTemplate{}, fmt.Errorf("error retreiving vapptemplate: %s", err)
 	}
