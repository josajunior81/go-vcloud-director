/*
 * Copyright 2014 VMware, Inc.  All rights reserved.  Licensed under the Apache v2 License.
 */

// Package govcloudair provides a simple binding for vCloud Air / vCloud Director REST APIs.
package govcloudair

import (
	"encoding/xml"
	"fmt"
	"io"
	"io/ioutil"
	"net/http"
	"net/url"

	"github.com/cenkalti/backoff"
	types "github.com/vmware/govcloudair/types/v56"
)

// Client provides a client to vCloud Air, values can be populated automatically using the Authenticate method.
type Client struct {
	APIVersion    string      // The API version required
	VCDToken      string      // Access Token (authorization header)
	VCDAuthHeader string      // Authorization header
	VCDVDCHREF    url.URL     // HREF of the backend VDC you're using
	HTTP          http.Client // HttpClient is the client to use. Default will be used if not provided.
}

<<<<<<< HEAD
// VCHS API

type services struct {
	Service []struct {
		Region      string `xml:"region,attr"`
		ServiceID   string `xml:"serviceId,attr"`
		ServiceType string `xml:"serviceType,attr"`
		Type        string `xml:"type,attr"`
		HREF        string `xml:"href,attr"`
	} `xml:"Service"`
}

type session struct {
	Link []*types.Link `xml:"Link"`
}

type computeResources struct {
	VdcRef []struct {
		Status string        `xml:"status,attr"`
		Name   string        `xml:"name,attr"`
		Type   string        `xml:"type,attr"`
		HREF   string        `xml:"href,attr"`
		Link   []*types.Link `xml:"Link"`
	} `xml:"VdcRef"`
}

type vCloudSession struct {
	VdcLink []struct {
		AuthorizationToken  string `xml:"authorizationToken,attr"`
		AuthorizationHeader string `xml:"authorizationHeader,attr"`
		Name                string `xml:"name,attr"`
		HREF                string `xml:"href,attr"`
	} `xml:"VdcLink"`
}

//

func (c *Client) vaauthorize(user, pass string) (u url.URL, err error) {

	if user == "" {
		user = os.Getenv("VCLOUDAIR_USERNAME")
	}

	if pass == "" {
		pass = os.Getenv("VCLOUDAIR_PASSWORD")
	}

	s := c.VAEndpoint
	s.Path += "/vchs/sessions"

	// No point in checking for errors here
	req := c.NewRequest(map[string]string{}, "POST", s, nil)

	// Set Basic Authentication Header
	req.SetBasicAuth(user, pass)

	// Add the Accept header for vCA
	req.Header.Add("Accept", "application/xml;version=5.6")

	resp, err := checkResp(c.HTTP.Do(req))
	if err != nil {
		return url.URL{}, err
	}
	defer resp.Body.Close()

	// Store the authentication header
	c.VAToken = resp.Header.Get("X-Vchs-Authorization")

	session := new(session)

	if err = decodeBody(resp, session); err != nil {
		return url.URL{}, fmt.Errorf("error decoding session response: %s", err)
	}

	// Loop in the session struct to find right service and compute resource.
	for _, s := range session.Link {
		if s.Type == "application/xml;class=vnd.vmware.vchs.servicelist" && s.Rel == "down" {
			u, err := url.ParseRequestURI(s.HREF)
			return *u, err
		}
	}
	return url.URL{}, fmt.Errorf("couldn't find a Service List in current session")
}

func (c *Client) vaacquireservice(s url.URL, cid string) (u url.URL, err error) {

	if cid == "" {
		cid = os.Getenv("VCLOUDAIR_COMPUTEID")
	}

	req := c.NewRequest(map[string]string{}, "GET", s, nil)

	// Add the Accept header for vCA
	req.Header.Add("Accept", "application/xml;version=5.6")

	// Set Authorization Header for vCA
	req.Header.Add("x-vchs-authorization", c.VAToken)

	resp, err := checkResp(c.HTTP.Do(req))
	if err != nil {
		return url.URL{}, fmt.Errorf("error processing compute action: %s", err)
	}

	services := new(services)

	if err = decodeBody(resp, services); err != nil {
		return url.URL{}, fmt.Errorf("error decoding services response: %s", err)
	}

	// Loop in the Services struct to find right service and compute resource.
	for _, s := range services.Service {
		if s.ServiceID == cid {
			c.Region = s.Region
			u, err := url.ParseRequestURI(s.HREF)
			return *u, err
		}
	}
	return url.URL{}, fmt.Errorf("couldn't find a Compute Resource in current service list")
}

func (c *Client) vaacquirecompute(s url.URL, vid string) (u url.URL, err error) {

	if vid == "" {
		vid = os.Getenv("VCLOUDAIR_VDCID")
	}

	req := c.NewRequest(map[string]string{}, "GET", s, nil)

	// Add the Accept header for vCA
	req.Header.Add("Accept", "application/xml;version=5.6")

	// Set Authorization Header
	req.Header.Add("x-vchs-authorization", c.VAToken)

	resp, err := checkResp(c.HTTP.Do(req))
	if err != nil {
		return url.URL{}, fmt.Errorf("error processing compute action: %s", err)
	}

	computeresources := new(computeResources)

	if err = decodeBody(resp, computeresources); err != nil {
		return url.URL{}, fmt.Errorf("error decoding computeresources response: %s", err)
	}

	// Iterate through the ComputeResources struct searching for the right
	// backend server
	for _, s := range computeresources.VdcRef {
		if s.Name == vid {
			for _, t := range s.Link {
				if t.Name == vid {
					u, err := url.ParseRequestURI(t.HREF)
					return *u, err
				}
			}
		}
	}
	return url.URL{}, fmt.Errorf("couldn't find a VDC Resource in current Compute list")
}

func (c *Client) vagetbackendauth(s url.URL, cid string) error {

	if cid == "" {
		cid = os.Getenv("VCLOUDAIR_COMPUTEID")
	}

	req := c.NewRequest(map[string]string{}, "POST", s, nil)

	// Add the Accept header for vCA
	req.Header.Add("Accept", "application/xml;version=5.6")

	// Set Authorization Header
	req.Header.Add("x-vchs-authorization", c.VAToken)

	// Adding exponential backoff to retry
	b := backoff.NewExponentialBackOff()
	b.MaxElapsedTime = time.Duration(30 * time.Second)

	ticker := backoff.NewTicker(b)

	var err error
	var resp *http.Response

	for t := range ticker.C {
		resp, err = checkResp(c.HTTP.Do(req))
		if err != nil {
			fmt.Println(err, "retrying...", t)
			continue
		}
		ticker.Stop()
		break

	}

	if err != nil {
		return fmt.Errorf("error processing backend url action: %s", err)
	}

	defer resp.Body.Close()

	vcloudsession := new(vCloudSession)

	if err = decodeBody(resp, vcloudsession); err != nil {
		return fmt.Errorf("error decoding vcloudsession response: %s", err)
	}

	// Get the backend session information
	for _, s := range vcloudsession.VdcLink {
		if s.Name == cid {
			// Fetch the authorization token
			c.VCDToken = s.AuthorizationToken

			// Fetch the authorization header
			c.VCDAuthHeader = s.AuthorizationHeader

			u, err := url.ParseRequestURI(s.HREF)
			if err != nil {
				return fmt.Errorf("error decoding href: %s", err)
			}
			c.VCDVDCHREF = *u
			return nil
		}
	}
	return fmt.Errorf("error finding the right backend resource")
}

// NewClient returns a new empty client to authenticate against the vCloud Air
// service, the vCloud Air endpoint can be overridden by setting the
// VCLOUDAIR_ENDPOINT environment variable.
func NewClient() (*Client, error) {

	var u *url.URL
	var err error

	if os.Getenv("VCLOUDAIR_ENDPOINT") != "" {
		u, err = url.ParseRequestURI(os.Getenv("VCLOUDAIR_ENDPOINT"))
		if err != nil {
			return &Client{}, fmt.Errorf("cannot parse endpoint coming from VCLOUDAIR_ENDPOINT")
		}
	} else {
		// Implicitly trust this URL parse.
		u, _ = url.ParseRequestURI("https://vchs.vmware.com/api")
	}

	Client := Client{
		VAEndpoint: *u,
		// Patching things up as we're hitting several TLS timeouts.
		HTTP: http.Client{Transport: &http.Transport{TLSHandshakeTimeout: 120 * time.Second}},
	}
	return &Client, nil
}

// Authenticate is an helper function that performs a complete login in vCloud
// Air and in the backend vCloud Director instance.
func (c *Client) Authenticate(username, password, computeid, vdcid string) (Vdc, error) {
	// Authorize
	vaservicehref, err := c.vaauthorize(username, password)
	if err != nil {
		return Vdc{}, fmt.Errorf("error Authorizing: %s", err)
	}

	// Get Service
	vacomputehref, err := c.vaacquireservice(vaservicehref, computeid)
	if err != nil {
		return Vdc{}, fmt.Errorf("error Acquiring Service: %s", err)
	}

	// Get Compute
	vavdchref, err := c.vaacquirecompute(vacomputehref, vdcid)
	if err != nil {
		return Vdc{}, fmt.Errorf("error Acquiring Compute: %s", err)
	}

	// Get Backend Authorization
	if err = c.vagetbackendauth(vavdchref, computeid); err != nil {
		return Vdc{}, fmt.Errorf("error Acquiring Backend Authorization: %s", err)
	}

	v, err := c.retrieveVDC()
	if err != nil {
		return Vdc{}, fmt.Errorf("error Acquiring VDC: %s", err)
	}

	return v, nil

}

=======
>>>>>>> 0017e935
// NewRequest creates a new HTTP request and applies necessary auth headers if
// set.
func (c *Client) NewRequest(params map[string]string, method string, u url.URL, body io.Reader) *http.Request {

	p := url.Values{}

	// Build up our request parameters
	for k, v := range params {
		p.Add(k, v)
	}

	// Add the params to our URL
	u.RawQuery = p.Encode()

	// Build the request, no point in checking for errors here as we're just
	// passing a string version of an url.URL struct and http.NewRequest returns
	// error only if can't process an url.ParseRequestURI().
	req, _ := http.NewRequest(method, u.String(), body)

	if c.VCDAuthHeader != "" && c.VCDToken != "" {
		// Add the authorization header
		req.Header.Add(c.VCDAuthHeader, c.VCDToken)
		// Add the Accept header for VCD
		req.Header.Add("Accept", "application/*+xml;version="+c.APIVersion)
	}
	return req

}

<<<<<<< HEAD
// Disconnect performs a disconnection from the vCloud Air API endpoint.
func (c *Client) Disconnect() error {
	if c.VCDToken == "" && c.VCDAuthHeader == "" && c.VAToken == "" {
		return fmt.Errorf("cannot disconnect, client is not authenticated")
	}

	s := c.VAEndpoint
	s.Path += "/vchs/session"

	req := c.NewRequest(map[string]string{}, "DELETE", s, nil)

	// Add the Accept header for vCA
	req.Header.Add("Accept", "application/xml;version=5.6")

	// Set Authorization Header
	req.Header.Add("x-vchs-authorization", c.VAToken)

	if _, err := checkResp(c.HTTP.Do(req)); err != nil {
		return fmt.Errorf("error processing session delete for vchs: %s", err)
	}

	return nil
}

=======
>>>>>>> 0017e935
// parseErr takes an error XML resp and returns a single string for use in error messages.
func parseErr(resp *http.Response) error {

	errBody := new(types.Error)

	// if there was an error decoding the body, just return that
	if err := decodeBody(resp, errBody); err != nil {
		return fmt.Errorf("error parsing error body for non-200 request: %s", err)
	}

	return fmt.Errorf("API Error: %d: %s", errBody.MajorErrorCode, errBody.Message)
}

// decodeBody is used to XML decode a response body
func decodeBody(resp *http.Response, out interface{}) error {

	body, err := ioutil.ReadAll(resp.Body)
	if err != nil {
		return err
	}

	// Unmarshal the XML.
	if err = xml.Unmarshal(body, &out); err != nil {
		return err
	}

	return nil
}

// checkResp wraps http.Client.Do() and verifies the request, if status code
// is 2XX it passes back the response, if it's a known invalid status code it
// parses the resultant XML error and returns a descriptive error, if the
// status code is not handled it returns a generic error with the status code.
func checkResp(resp *http.Response, err error) (*http.Response, error) {
	if err != nil {
		return resp, err
	}

	switch i := resp.StatusCode; {
	// Valid request, return the response.
	case i == 200 || i == 201 || i == 202 || i == 204:
		return resp, nil
	// Invalid request, parse the XML error returned and return it.
	case i == 400 || i == 401 || i == 403 || i == 404 || i == 405 || i == 406 || i == 409 || i == 415 || i == 500 || i == 503 || i == 504:
		return nil, parseErr(resp)
	// Unhandled response.
	default:
		return nil, fmt.Errorf("unhandled API response, please report this issue, status code: %s", resp.Status)
	}
}<|MERGE_RESOLUTION|>--- conflicted
+++ resolved
@@ -26,7 +26,6 @@
 	HTTP          http.Client // HttpClient is the client to use. Default will be used if not provided.
 }
 
-<<<<<<< HEAD
 // VCHS API
 
 type services struct {
@@ -314,8 +313,6 @@
 
 }
 
-=======
->>>>>>> 0017e935
 // NewRequest creates a new HTTP request and applies necessary auth headers if
 // set.
 func (c *Client) NewRequest(params map[string]string, method string, u url.URL, body io.Reader) *http.Request {
@@ -345,7 +342,6 @@
 
 }
 
-<<<<<<< HEAD
 // Disconnect performs a disconnection from the vCloud Air API endpoint.
 func (c *Client) Disconnect() error {
 	if c.VCDToken == "" && c.VCDAuthHeader == "" && c.VAToken == "" {
@@ -370,8 +366,6 @@
 	return nil
 }
 
-=======
->>>>>>> 0017e935
 // parseErr takes an error XML resp and returns a single string for use in error messages.
 func parseErr(resp *http.Response) error {
 
